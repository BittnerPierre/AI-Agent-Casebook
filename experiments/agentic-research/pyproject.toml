[build-system]
requires = ["poetry-core"]
build-backend = "poetry.core.masonry.api"

[tool.poetry]
name = "agentic-research"
version = "0.0.1"
description = "Experiments with Agentic Research"
authors = ["BittnerPierre <pierre@bittner.fr>"]
readme = "README.md"
packages = [{include = "src"}]

[tool.poetry.scripts]
agentic-research = "src.main:cli_main"
dataprep = "src.dataprep.core:main"
mcp-dataprep-workflow = "src.dataprep.workflow:run_workflow"
dataprep_server = "src.mcp.dataprep_server:main"
evaluate_writer = "evaluations.write_agent_eval:eval_main"
test_trajectory = "evaluations.write_agent_eval:test_main"


[tool.poetry.dependencies]
python = "^3.12"
pydantic = "^2.0"
openai = "^1.74.0"
openai-agents = {extras = ["litellm"], version = "^0.2.1"}
dotenv = ">=0.9.9"
fastmcp = "^2.9.2"
mcp = "^1.9.4"
pyyaml = "^6.0.2"
beautifulsoup4 = "^4.13.4"
html2text = "^2025.4.15"
lxml = "^6.0.0"
chardet = "^5.2.0"
portalocker = "^2.8.2"
langsmith = "^0.4.4"
<<<<<<< HEAD
litellm = "^1.76.0"
=======
litellm = "~1.76.3"
>>>>>>> 7078954d

[tool.poetry.group.dev.dependencies]
pytest = "^8.0"
pytest-asyncio = "^0.24.0"
ruff = "^0.8.0"
poetry-audit-plugin = "^0.4.0"

[tool.pytest.ini_options]
testpaths = ["tests"]
pythonpath = [".", "src"]
asyncio_default_fixture_loop_scope = "function"
addopts = "-q --disable-warnings --maxfail=1"

[tool.ruff]
line-length = 100
target-version = "py312"

[tool.ruff.lint]
select = ["E", "F", "I", "N", "UP", "RUF"]
ignore = ["E501"]  # Line too long (handled by formatter)

[tool.ruff.format]
quote-style = "double"
indent-style = "space"<|MERGE_RESOLUTION|>--- conflicted
+++ resolved
@@ -34,11 +34,7 @@
 chardet = "^5.2.0"
 portalocker = "^2.8.2"
 langsmith = "^0.4.4"
-<<<<<<< HEAD
-litellm = "^1.76.0"
-=======
 litellm = "~1.76.3"
->>>>>>> 7078954d
 
 [tool.poetry.group.dev.dependencies]
 pytest = "^8.0"
