from dataclasses import dataclass
from pydantic import BaseModel
from typing import Generic, Optional, TypeVar, List


class SearchItem(BaseModel):
    reason: str
    "Votre raisonnement de pourquoi cette recherche est importante pour la requête et le résultat attendu."

    query: str
    "La requête à utiliser pour la recherche." 


T = TypeVar('T', bound=SearchItem)

class SearchPlan(BaseModel, Generic[T]):
    searches: List[T]
    """Une liste de recherches à effectuer pour mieux répondre à la requête."""


class FileSearchItem(SearchItem):
    pass
    # filename: Optional[str] = None
    # "Le nom du fichier à rechercher dans la base de connaissances."
<<<<<<< HEAD


class WebSearchItem(SearchItem):    
    pass


class FileSearchPlan(SearchPlan[FileSearchItem]):
    pass


class WebSearchPlan(SearchPlan[WebSearchItem]):
    pass
=======


class WebSearchItem(SearchItem):    
    pass


class FileSearchPlan(SearchPlan[FileSearchItem]):
    pass


class WebSearchPlan(SearchPlan[WebSearchItem]):
    pass


class FileSearchResult(BaseModel):
    file_name: str
    "Le nom du fichier contenant les résultats de la recherche."


class FileFinalReport(BaseModel):
    absolute_file_path: str
    "Le chemin absolu du fichier contenant le rapport final."

    short_summary: str
    "Le résumé court du rapport final."

    follow_up_questions: list[str]
    "Les questions suivantes à explorer."


@dataclass
class ResearchInfo:  
    temp_dir: str
    output_dir: str
    max_search_plan: str = "1"
    vector_store_name: Optional[str] = None
    vector_store_id: Optional[str] = None


class ReportData(BaseModel):
    file_name: str
    """The name of the file containing the final report."""

    research_topic: str
    """The main research topic following naming rules : no space (use `_` instead) or special caracter)."""


    short_summary: str
    """A short 2-3 sentence summary of the findings."""

    markdown_report: str
    """The final report"""

    follow_up_questions: list[str]
    """Suggested topics to research further"""
>>>>>>> 3524ff7d
<|MERGE_RESOLUTION|>--- conflicted
+++ resolved
@@ -22,20 +22,6 @@
     pass
     # filename: Optional[str] = None
     # "Le nom du fichier à rechercher dans la base de connaissances."
-<<<<<<< HEAD
-
-
-class WebSearchItem(SearchItem):    
-    pass
-
-
-class FileSearchPlan(SearchPlan[FileSearchItem]):
-    pass
-
-
-class WebSearchPlan(SearchPlan[WebSearchItem]):
-    pass
-=======
 
 
 class WebSearchItem(SearchItem):    
@@ -90,5 +76,4 @@
     """The final report"""
 
     follow_up_questions: list[str]
-    """Suggested topics to research further"""
->>>>>>> 3524ff7d
+    """Suggested topics to research further"""