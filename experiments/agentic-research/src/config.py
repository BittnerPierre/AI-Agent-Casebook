--- conflicted
+++ resolved
@@ -44,29 +44,21 @@
 
 class ModelsConfig(BaseModel):
     """Configuration for OpenAI."""
-<<<<<<< HEAD
-    model: str = Field(default="gpt-4o")
-    reasoning_model: str = Field(default="o3-mini")
-=======
     research_model: str = Field(default="openai/gpt-4.1-mini")
     planning_model: str = Field(default="openai/gpt-4.1-mini")
     search_model: str = Field(default="openai/gpt-4.1-mini")
     writer_model: str = Field(default="openai/gpt-4.1-mini")
     model: str = Field(default="openai/gpt-4.1-mini")
     reasoning_model: str = Field(default="openai/o3-mini")
->>>>>>> 3524ff7d
 
 class ManagerConfig(BaseModel):
     """Configuration for manager selection."""
     default_manager: str = Field(default="agentic_manager")
 
-<<<<<<< HEAD
-=======
 class AgentsConfig(BaseModel):
     """Configuration for agents."""
     max_search_plan: str = Field(default="8-12")
     output_dir: str = Field(default="output/")
->>>>>>> 3524ff7d
 
 class Config(BaseModel):
     """Main configuration class."""
@@ -74,15 +66,9 @@
     data: DataConfig = Field(default_factory=DataConfig)
     debug: DebugConfig = Field(default_factory=DebugConfig)
     logging: LoggingConfig = Field(default_factory=LoggingConfig)
-<<<<<<< HEAD
-    openai: OpenAIConfig = Field(default_factory=OpenAIConfig)
-    manager: ManagerConfig = Field(default_factory=ManagerConfig)
-
-=======
     models: ModelsConfig = Field(default_factory=ModelsConfig)
     manager: ManagerConfig = Field(default_factory=ManagerConfig)
     agents: AgentsConfig = Field(default_factory=AgentsConfig)
->>>>>>> 3524ff7d
 
 class ConfigManager:
     """Manages configuration loading with environment variable override."""
