--- conflicted
+++ resolved
@@ -18,10 +18,8 @@
 from openai import OpenAI
 from .agents.utils import get_vector_store_id_by_name
 from .agents.schemas import ResearchInfo
-<<<<<<< HEAD
 from .tracing.trace_processor import FileTraceProcessor
-=======
->>>>>>> 6bddae5a
+
 
 def get_manager_class(manager_path: str):
     """Dynamically import and return a manager class from a path string."""
@@ -54,11 +52,7 @@
     parser.add_argument("--manager", type=str, default=default_manager, 
                         help=f"Manager implementation to use (default: {default_manager})")
     parser.add_argument("--query", type=str, help="Research query (alternative to interactive input)")
-<<<<<<< HEAD
     parser.add_argument("--vector-store", type=str, help="Name of the vector store to use (overrides config)", default=config.vector_store.name)
-=======
-    parser.add_argument("--vector-store", type=str, help="Name of the vector store to use (overrides config)")
->>>>>>> 6bddae5a
     parser.add_argument("--max-search-plan", type=str, default=config.agents.max_search_plan,
                         help=f"Maximum number of search plans to generate (default: {config.agents.max_search_plan})") 
     parser.add_argument("--output-dir", type=str, default=config.agents.output_dir,
@@ -79,10 +73,6 @@
         config.agents.max_search_plan = args.max_search_plan
         logger.info(f"Using custom max search plan: {args.max_search_plan}")
 
-<<<<<<< HEAD
-
-=======
->>>>>>> 6bddae5a
     if args.output_dir:
         config.agents.output_dir = args.output_dir
         logger.info(f"Using custom output directory: {args.output_dir}")
@@ -110,19 +100,11 @@
         query = input("What would you like to research? ")
 
     # set_trace_processors([OpenAIAgentsTracingProcessor()])
-<<<<<<< HEAD
-    # set_trace_processors([FileTraceProcessor(log_dir="traces")])
-=======
->>>>>>> 6bddae5a
     debug_mode = config.debug.enabled
 
     with tempfile.TemporaryDirectory(delete=not debug_mode) as temp_dir:
         fs_server = MCPServerStdio(
-<<<<<<< HEAD
             name="FS_MCP_SERVER",
-=======
-            name="Filesystem Server, via npx",
->>>>>>> 6bddae5a
             params={
                 "command": "npx",
                 "args": ["-y", "@modelcontextprotocol/server-filesystem", temp_dir],
@@ -131,11 +113,7 @@
         canonical_tmp_dir = os.path.realpath(temp_dir)
 
         dataprep_server = MCPServerSse(
-<<<<<<< HEAD
             name="DATAPREP_MCP_SERVER",
-=======
-            name="SSE Dataprep Server",
->>>>>>> 6bddae5a
             params={
                 "url": "http://localhost:8001/sse",
             },
@@ -144,7 +122,6 @@
             # trace_id = gen_trace_id()
             #with trace(workflow_name="SSE Example", trace_id=trace_id):
             client = OpenAI()
-<<<<<<< HEAD
             vector_store_id = get_vector_store_id_by_name(client, config.vector_store.name)
             if vector_store_id is None:
                 vector_store_obj = client.vector_stores.create(
@@ -158,31 +135,10 @@
             research_info = ResearchInfo(
                 vector_store_name=config.vector_store.name,
                 vector_store_id=config.vector_store.vector_store_id,
-=======
-            vector_store_name = config.vector_store.name    
-            vector_store_id = get_vector_store_id_by_name(client, vector_store_name)
-
-            research_info = ResearchInfo(
-                vector_store_name=vector_store_name,
-                vector_store_id=vector_store_id,
->>>>>>> 6bddae5a
                 temp_dir=canonical_tmp_dir,
                 max_search_plan=config.agents.max_search_plan,
                 output_dir=config.agents.output_dir)
             
-<<<<<<< HEAD
-            
-=======
-            if vector_store_id is None:
-                vector_store_obj = client.vector_stores.create(
-                    name=vector_store_name
-                )
-                vector_store_id = vector_store_obj.id
-                config.vector_store.vector_store_id = vector_store_id
-                print(f"Vector store created: {vector_store_id}")
-            else:
-                print(f"Vector store already exists: {vector_store_id}")
->>>>>>> 6bddae5a
             # print(f"View trace: https://platform.openai.com/traces/trace?trace_id={trace_id}\n")
             await manager_class().run(dataprep_server=dataprep_server, fs_server=fs_server, query=query, research_info=research_info)
 
