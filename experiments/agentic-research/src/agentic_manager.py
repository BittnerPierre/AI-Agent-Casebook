--- conflicted
+++ resolved
@@ -7,15 +7,6 @@
 
 from agents import Runner, custom_span, gen_trace_id, trace, RunConfig
 from agents.mcp import MCPServer
-<<<<<<< HEAD
-
-# from .agents.file_planner_agent import file_planner_agent
-from .agents.file_search_agent import file_search_agent
-from .agents.writer_agent import ReportData, writer_agent
-from .agents.schemas import FileSearchPlan, FileSearchItem
-from .printer import Printer
-from .agents.agentic_research_agent import create_research_supervisor_agent
-=======
 from .agents.file_search_planning_agent import create_file_planner_agent
 from .agents.file_search_agent import create_file_search_agent
 from .agents.writer_agent import ReportData, create_writer_agent
@@ -24,7 +15,6 @@
 
 from .agents.schemas import FileFinalReport, ResearchInfo
 
->>>>>>> 3524ff7d
 
 class ResearchManager:
     def __init__(self):
@@ -32,10 +22,6 @@
         self.printer = Printer(self.console)
         self.mcp_server = None
 
-<<<<<<< HEAD
-    async def run(self, mcp_server: MCPServer, query: str) -> None:
-        self.mcp_server = mcp_server
-=======
 
     async def run(self, fs_server: MCPServer, dataprep_server: MCPServer, query: str, research_info: ResearchInfo) -> None:
 
@@ -43,7 +29,6 @@
         self.dataprep_server = dataprep_server
 
 
->>>>>>> 3524ff7d
         trace_id = gen_trace_id()
         with trace("Research trace", trace_id=trace_id):
             # self.printer.update_item(
@@ -60,10 +45,6 @@
                 hide_checkmark=True,
             )
 
-<<<<<<< HEAD
-            self.research_supervisor_agent = create_research_supervisor_agent(self.mcp_server)
-            report = await self._agentic_research(query)
-=======
             file_planner_agent = create_file_planner_agent([self.fs_server])
             file_search_agent = create_file_search_agent([self.fs_server], research_info.vector_store_id)
             writer_agent = create_writer_agent([self.fs_server])
@@ -74,7 +55,6 @@
                                                                               writer_agent)
         
             report = await self._agentic_research(query, research_info)
->>>>>>> 3524ff7d
             # report = await self._write_report(query, search_results)
 
             final_report = f"Report summary\n\n{report.short_summary}"
@@ -97,14 +77,10 @@
         
         result = await Runner.run(
             self.research_supervisor_agent,
-<<<<<<< HEAD
-            f"Requête: {query}",
-=======
             f"Demande: \n\n"
             f"######\n"
             f"{query}",
             context=research_info,
->>>>>>> 3524ff7d
             run_config=run_config
         )
         self.printer.update_item(
@@ -113,10 +89,7 @@
             is_done=True,
         )
         return result.final_output_as(ReportData)
-<<<<<<< HEAD
-=======
 
->>>>>>> 3524ff7d
 
     # async def _perform_file_searches(self, search_plan: FileSearchPlan) -> list[str]:
     #     with custom_span("Recherche dans les fichiers"):
