--- conflicted
+++ resolved
@@ -7,17 +7,10 @@
 
 from agents import Runner, custom_span, gen_trace_id, trace, RunConfig
 from agents.mcp import MCPServer
-<<<<<<< HEAD
-from .agents.file_planner_agent import create_file_planner_agent
-from .agents.file_search_agent import file_search_agent
-from .agents.writer_agent import ReportData, writer_agent
-from .agents.schemas import FileSearchPlan, FileSearchItem
-=======
 from .agents.file_search_planning_agent import create_file_planner_agent
 from .agents.file_search_agent import create_file_search_agent
 from .agents.writer_agent import create_writer_agent
 from .agents.schemas import FileSearchPlan, FileSearchItem, ResearchInfo
->>>>>>> 3524ff7d
 from .printer import Printer
 from .agents.schemas import ReportData
 from .agents.agentic_research_agent import create_research_supervisor_agent
@@ -27,15 +20,10 @@
         self.console = Console()
         self.printer = Printer(self.console)
 
-<<<<<<< HEAD
-    async def run(self, mcp_server: MCPServer, query: str) -> None:
-        self.mcp_server = mcp_server
-=======
     async def run(self, fs_server: MCPServer, dataprep_server: MCPServer, query: str, research_info: ResearchInfo) -> None:
         self.fs_server = fs_server
         self.dataprep_server = dataprep_server
 
->>>>>>> 3524ff7d
         trace_id = gen_trace_id()
         with trace("Research trace", trace_id=trace_id):
             self.printer.update_item(
