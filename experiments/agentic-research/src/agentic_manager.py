from __future__ import annotations

import asyncio
import time

from rich.console import Console

from agents import Runner, custom_span, gen_trace_id, trace, RunConfig
from agents.mcp import MCPServer
from .agents.file_search_planning_agent import create_file_planner_agent
from .agents.file_search_agent import create_file_search_agent
from .agents.writer_agent import ReportData, create_writer_agent
from .printer import Printer
from .agents.agentic_research_agent import create_research_supervisor_agent

from .agents.schemas import FileFinalReport, ResearchInfo


class ResearchManager:
    def __init__(self):
        self.console = Console()
        self.printer = Printer(self.console)


    async def run(self, fs_server: MCPServer, dataprep_server: MCPServer, query: str, research_info: ResearchInfo) -> None:

<<<<<<< HEAD
        self.fs_server = fs_server
        self.dataprep_server = dataprep_server

=======
>>>>>>> 6bddae5a
        trace_id = gen_trace_id()
        with trace("Research trace", trace_id=trace_id):
            # self.printer.update_item(
            #     "trace_id",
            #     f"View trace: https://platform.openai.com/traces/trace?trace_id={trace_id}",
            #     is_done=True,
            #     hide_checkmark=True,
            # )

            self.printer.update_item(
                "starting",
                "Démarrage de la recherche dans les fichiers...",
                is_done=True,
                hide_checkmark=True,
            )

<<<<<<< HEAD
            file_planner_agent = create_file_planner_agent([self.fs_server])
            file_search_agent = create_file_search_agent([self.fs_server], research_info.vector_store_id)
            writer_agent = create_writer_agent([self.fs_server])

            self.research_supervisor_agent = create_research_supervisor_agent([self.dataprep_server],
=======
            file_planner_agent = create_file_planner_agent([fs_server])
            file_search_agent = create_file_search_agent([fs_server], research_info.vector_store_id)
            writer_agent = create_writer_agent([fs_server])

            self.research_supervisor_agent = create_research_supervisor_agent([dataprep_server],
>>>>>>> 6bddae5a
                                                                              file_planner_agent,
                                                                              file_search_agent,
                                                                              writer_agent)
        
            report = await self._agentic_research(query, research_info)
            # report = await self._write_report(query, search_results)

            final_report = f"Report summary\n\n{report.short_summary}"
            self.printer.update_item("final_report", final_report, is_done=True)

            self.printer.end()

        print("\n\n=====REPORT=====\n\n")
        print(f"Report: {report.absolute_file_path}")
        print("\n\n=====FOLLOW UP QUESTIONS=====\n\n")
        follow_up_questions = "\n".join(report.follow_up_questions)
        print(f"Follow up questions: {follow_up_questions}")

<<<<<<< HEAD
    async def _agentic_research(self, query: str, research_info: ResearchInfo) -> ReportData:
=======
    async def _agentic_research(self, query: str, research_info: ResearchInfo) -> FileFinalReport:
>>>>>>> 6bddae5a
        self.printer.update_item("agentic_research", "Starting Agentic Research...")
        
        # Désactiver le tracing automatique pour cet appel
        run_config = RunConfig(tracing_disabled=False)
        
        result = await Runner.run(
            self.research_supervisor_agent,
            f"Demande: \n\n"
            f"######\n"
            f"{query}",
            context=research_info,
            run_config=run_config
        )
        self.printer.update_item(
            "agentic_research",
            f"Doing Agentic Research",
            is_done=True,
        )
<<<<<<< HEAD
        return result.final_output_as(ReportData)
=======
        return result.final_output_as(FileFinalReport)
>>>>>>> 6bddae5a

    # async def _perform_file_searches(self, search_plan: FileSearchPlan) -> list[str]:
    #     with custom_span("Recherche dans les fichiers"):
    #         self.printer.update_item("searching", "Recherche dans les fichiers...")
    #         num_completed = 0
    #         tasks = [asyncio.create_task(self._file_search(item)) for item in search_plan.searches]
    #         results = []
    #         for task in asyncio.as_completed(tasks):
    #             result = await task
    #             if result is not None:
    #                 results.append(result)
    #             num_completed += 1
    #             self.printer.update_item(
    #                 "searching", f"Recherche... {num_completed}/{len(tasks)} terminées"
    #             )
    #         self.printer.mark_item_done("searching")
    #         return results

    # async def _file_search(self, item: FileSearchItem) -> str | None:
    #     input_text = f"Terme de recherche: {item.query}\nRaison de la recherche: {item.reason}"
    #     try:
    #         # Désactiver le tracing automatique pour cet appel
    #         run_config = RunConfig(tracing_disabled=False)
            
    #         result = await Runner.run(
    #             file_search_agent,
    #             input_text,
    #             run_config=run_config
    #         )
    #         return str(result.final_output)
    #     except Exception:
    #         return None

    # async def _write_report(self, query: str, search_results: list[str]) -> ReportData:
    #     self.printer.update_item("writing", "Thinking about report...")
    #     input = f"Original query: {query}\nSummarized search results: {search_results}"
        
    #     # Désactiver le tracing automatique pour cet appel
    #     run_config = RunConfig(tracing_disabled=False)
        
    #     result = Runner.run_streamed(
    #         writer_agent,
    #         input,
    #         run_config=run_config
    #     )
    #     update_messages = [
    #         "Thinking about report...",
    #         "Planning report structure...",
    #         "Writing outline...",
    #         "Creating sections...",
    #         "Cleaning up formatting...",
    #         "Finalizing report...",
    #         "Finishing report...",
    #     ]

    #     last_update = time.time()
    #     next_message = 0
    #     async for _ in result.stream_events():
    #         if time.time() - last_update > 5 and next_message < len(update_messages):
    #             self.printer.update_item("writing", update_messages[next_message])
    #             next_message += 1
    #             last_update = time.time()

    #     self.printer.mark_item_done("writing")
    #     return result.final_output_as(ReportData)<|MERGE_RESOLUTION|>--- conflicted
+++ resolved
@@ -24,12 +24,10 @@
 
     async def run(self, fs_server: MCPServer, dataprep_server: MCPServer, query: str, research_info: ResearchInfo) -> None:
 
-<<<<<<< HEAD
         self.fs_server = fs_server
         self.dataprep_server = dataprep_server
 
-=======
->>>>>>> 6bddae5a
+
         trace_id = gen_trace_id()
         with trace("Research trace", trace_id=trace_id):
             # self.printer.update_item(
@@ -46,19 +44,11 @@
                 hide_checkmark=True,
             )
 
-<<<<<<< HEAD
             file_planner_agent = create_file_planner_agent([self.fs_server])
             file_search_agent = create_file_search_agent([self.fs_server], research_info.vector_store_id)
             writer_agent = create_writer_agent([self.fs_server])
 
             self.research_supervisor_agent = create_research_supervisor_agent([self.dataprep_server],
-=======
-            file_planner_agent = create_file_planner_agent([fs_server])
-            file_search_agent = create_file_search_agent([fs_server], research_info.vector_store_id)
-            writer_agent = create_writer_agent([fs_server])
-
-            self.research_supervisor_agent = create_research_supervisor_agent([dataprep_server],
->>>>>>> 6bddae5a
                                                                               file_planner_agent,
                                                                               file_search_agent,
                                                                               writer_agent)
@@ -77,11 +67,8 @@
         follow_up_questions = "\n".join(report.follow_up_questions)
         print(f"Follow up questions: {follow_up_questions}")
 
-<<<<<<< HEAD
     async def _agentic_research(self, query: str, research_info: ResearchInfo) -> ReportData:
-=======
-    async def _agentic_research(self, query: str, research_info: ResearchInfo) -> FileFinalReport:
->>>>>>> 6bddae5a
+
         self.printer.update_item("agentic_research", "Starting Agentic Research...")
         
         # Désactiver le tracing automatique pour cet appel
@@ -100,11 +87,8 @@
             f"Doing Agentic Research",
             is_done=True,
         )
-<<<<<<< HEAD
         return result.final_output_as(ReportData)
-=======
-        return result.final_output_as(FileFinalReport)
->>>>>>> 6bddae5a
+
 
     # async def _perform_file_searches(self, search_plan: FileSearchPlan) -> list[str]:
     #     with custom_span("Recherche dans les fichiers"):
