--- conflicted
+++ resolved
@@ -1,22 +1,14 @@
 # Agent used to synthesize a final report from the individual summaries.
 from pydantic import BaseModel
 from ..config import get_config
-<<<<<<< HEAD
-=======
-from openai import OpenAI
->>>>>>> 6bddae5a
 from agents import Agent
 from agents.extensions.handoff_prompt import RECOMMENDED_PROMPT_PREFIX
 from agents.mcp import MCPServer
 from agents import RunContextWrapper
 from .schemas import FileFinalReport, ResearchInfo, ReportData
-<<<<<<< HEAD
 from .utils import load_prompt_from_file, save_final_report
 from agents import ModelSettings
 
-=======
-from .utils import load_prompt_from_file, write_final_report
->>>>>>> 6bddae5a
 
 PROMPT_V1 = (
     f"{RECOMMENDED_PROMPT_PREFIX}"
@@ -55,7 +47,6 @@
 - Each chunk you produce must be able to stand alone and be merged later.
 
 ---
-<<<<<<< HEAD
 
 ## FEW-SHOT EXAMPLE (Chunk pattern)
 
@@ -82,44 +73,12 @@
 Always aim for 3000–5000 words TOTAL, spread over multiple chunked outputs.
 This chunk should contribute at least 1500–2000 words.
 
+
 - Be complete. Be thorough. Be redundant if needed to maintain depth.
 - No partial summaries. Full expansions only.
     """
 )
 
-=======
-
-## FEW-SHOT EXAMPLE (Chunk pattern)
-
-```markdown
-## 1. Introduction
-
-Introduction text expanding the topic in 600+ words...
-
-### 1.1 Context
-
-Additional depth...
-
-### 1.2 Challenges
-
-Examples, bullets, references...
-
-## 2. Key Concepts
-
-Next section fully expanded...
-```
-
-## LENGTH TARGET
- 
-Always aim for 3000–5000 words TOTAL, spread over multiple chunked outputs.
-This chunk should contribute at least 1500–2000 words.
-
-- Be complete. Be thorough. Be redundant if needed to maintain depth.
-- No partial summaries. Full expansions only.
-    """
-)
-
->>>>>>> 6bddae5a
 PROMPT_V2 = (
      f"{RECOMMENDED_PROMPT_PREFIX}"
     "You are a senior researcher tasked with writing a cohesive report for a research. "
@@ -204,6 +163,7 @@
 - Include ALL practical applications described.
 - Provide complete context and background information.
 
+
 **Forbidden practices:**
 - DO NOT summarize or condense information.
 - DO NOT skip details even if they seem repetitive.
@@ -252,9 +212,6 @@
     """
 )
 
-config = get_config()
-client = OpenAI()
-model = config.models.writer_model
 
 prompt_file = "write_prompt.md"
 
@@ -267,18 +224,6 @@
     if prompt_template is None:
         raise ValueError(f"{prompt_file} is None")
 
-<<<<<<< HEAD
-prompt_file = "write_prompt.md"
-
-def dynamic_instructions(
-    context: RunContextWrapper[ResearchInfo], agent: Agent[ResearchInfo]
-) -> str:
-    
-    prompt_template = load_prompt_from_file("prompts", prompt_file)
-
-    if prompt_template is None:
-        raise ValueError(f"{prompt_file} is None")
-
     dynamic_prompt = prompt_template.format(
         RECOMMENDED_PROMPT_PREFIX=RECOMMENDED_PROMPT_PREFIX
     )
@@ -300,39 +245,16 @@
         #tool_choice="required",
         metadata={"agent_type": "sub-agent", "trace_type": "agent"}
     )
-=======
-    dynamic_prompt = prompt_template.format(
-        RECOMMENDED_PROMPT_PREFIX=RECOMMENDED_PROMPT_PREFIX
-    )
-
-    return (
-            f"{dynamic_prompt}"
-            f"The absolute path to **temporary filesystem** is `{context.context.temp_dir}`. "
-             " You MUST use it to write and read temporary data.\n\n"
-        )
-
-
-def create_writer_agent(mcp_servers:list[MCPServer]=None):
-    mcp_servers = mcp_servers if mcp_servers else []
->>>>>>> 6bddae5a
 
     writer_agent = Agent(
         name="writer_agent",
         instructions=dynamic_instructions,
         model=model,
-<<<<<<< HEAD
         output_type=ReportData,
         mcp_servers=mcp_servers,
         tools=[
             save_final_report,
         ],
         model_settings=model_settings
-=======
-        output_type=FileFinalReport,
-        mcp_servers=mcp_servers,
-        tools=[
-            write_final_report,
-        ],
->>>>>>> 6bddae5a
     )
     return writer_agent