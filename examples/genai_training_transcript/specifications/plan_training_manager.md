--- conflicted
+++ resolved
@@ -91,31 +91,6 @@
 - `--overwrite`: Overwrite existing cleaned transcripts and metadata files; by default, skip modules or metadata entries that already exist to save time.
 - Original source files (`.txt`) are never modified or deleted.
 
-<<<<<<< HEAD
-## 8. Enhanced Implementation Specifications
-
-### Package Structure
-- **Training Manager Agents**: Module-specific agents are located in `training_manager/agents/`
-  - `module_list_agent.py`: Lists transcript files in course directories
-  - `summarizer_agent.py`: Generates summaries of transcript content
-- **MCP Helper Methods**: Training manager implements MCP-aware file operations with local fallbacks
-  - `_ensure_directories_exist()`: Creates output directories via MCP
-  - `_list_transcript_files()`: Lists files via MCP with fallback
-  - `_file_exists()`: Checks file existence via MCP with fallback
-  - `_read_file()`: Reads files via MCP with fallback
-  - `_write_file()`: Writes files via MCP with fallback
-
-### Course Structure Support
-- **Multi-Module Courses**: Directory structure `<course_id> - <course_name>/transcripts/*.txt`
-- **Single-File Courses**: Direct `.txt` files like `Course_Name.txt`
-- **Automatic Detection**: Training manager detects course type and processes accordingly
-- **Output Consistency**: Both structures generate same output format in `output/<course_id>/`
-
-### Unit Testing Requirements
-- **MCP Helper Methods**: Unit tests required for all async MCP helper methods with mock MCP servers
-- **Course Processing**: Unit tests for `_process_single_file_course()` and `_process_directory_course()` methods
-- **Integration Tests**: End-to-end tests with sample course data
-=======
 ## 8. Single-File Course Support Specification
 
 ### User Story US0-SingleFile
@@ -176,4 +151,3 @@
 3. **Consistent Output**: Both structures generate identical output format
 4. **Error Handling**: Clear error messages for missing files/directories
 5. **Unit Testing**: Full test coverage for both processing methods with edge cases
->>>>>>> 5c78994c
