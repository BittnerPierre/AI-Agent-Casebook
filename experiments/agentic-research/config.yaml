# Configuration pour agentic-research
vector_store:
  # OpenAI Vector Store ID - https://platform.openai.com/storage/vector_stores/
  name: "agentic-research-vector-store"
  description: "Vector store for agentic research experiments"
  expires_after_days: 30

# Configuration des données d'entrée
data:
  # Fichier contenant les URLs à traiter (une par ligne)
  urls_file: "urls.txt"
  # Base de connaissances locale (JSON)
  knowledge_db_path: "data/knowledge_db.json"
  # Dossier de stockage local des fichiers .md
  local_storage_dir: "data/"

# Configuration de debug
debug:
  # Active le mode debug (garde les fichiers temporaires, logs verbeux)
  enabled: false # Activé pour utiliser le stockage local
  # Dossier pour sauvegarder les fichiers en mode debug
  output_dir: "debug_output"
  # Sauvegarder les rapports finaux en markdown
  save_reports: true
  # Afficher l'aperçu du contenu dans les logs
  show_content_preview: true

# Configuration du logging
logging:
  level: "INFO"
  format: "%(asctime)s - %(name)s - %(levelname)s - %(message)s"

<<<<<<< HEAD
# Configuration OpenAI
openai:
  model: "gpt-4o-mini"
  reasoning_model: "o3-mini"

# Configuration du manager
manager:
  default_manager: "manager" # Options: agentic_manager, manager, ou chemin.vers.ClasseManager
=======
# Configuration Models
models:
  research_model: "openai/gpt-4.1-mini"
  planning_model: "litellm/anthropic/claude-3-5-haiku-latest"
  search_model: "openai/gpt-4.1-mini"
  writer_model: "openai/gpt-4.1-mini"
  reasoning_model: "litellm/anthropic/claude-3-7-sonnet-latest"

# Configuration du manager
manager:
  default_manager: "manager" # Options: agentic_manager, manager, ou chemin.vers.ClasseManager

agents:
  max_search_plan: "12"
  ouput_dir: "output/"
>>>>>>> 3524ff7d
<|MERGE_RESOLUTION|>--- conflicted
+++ resolved
@@ -30,16 +30,6 @@
   level: "INFO"
   format: "%(asctime)s - %(name)s - %(levelname)s - %(message)s"
 
-<<<<<<< HEAD
-# Configuration OpenAI
-openai:
-  model: "gpt-4o-mini"
-  reasoning_model: "o3-mini"
-
-# Configuration du manager
-manager:
-  default_manager: "manager" # Options: agentic_manager, manager, ou chemin.vers.ClasseManager
-=======
 # Configuration Models
 models:
   research_model: "openai/gpt-4.1-mini"
@@ -54,5 +44,4 @@
 
 agents:
   max_search_plan: "12"
-  ouput_dir: "output/"
->>>>>>> 3524ff7d
+  ouput_dir: "output/"