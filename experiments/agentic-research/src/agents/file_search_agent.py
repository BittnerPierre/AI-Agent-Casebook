--- conflicted
+++ resolved
@@ -9,34 +9,8 @@
 from .utils import load_prompt_from_file
 
 
-from agents.extensions.handoff_prompt import RECOMMENDED_PROMPT_PREFIX
-
 INSTRUCTIONS = (
     f"{RECOMMENDED_PROMPT_PREFIX}"
-<<<<<<< HEAD
-    "You are a research assistant. Given a search topic, you search through vectorized files "
-    "and produce a concise summary of the results. The summary must be 2-3 paragraphs and less than 300 "
-    "words. Capture the main points. Write concisely, no need for complete sentences or perfect grammar. "
-    "This will be consumed by someone synthesizing a report, so it's vital to capture the essence and ignore the superfluous. "
-    "Do not include any additional commentary other than the summary itself. "
-    "The summary must be in the same language as the search topic."
-)
-
-# Récupérer l'ID du vector store
-config = get_config()
-client = OpenAI()
-manager = VectorStoreManager(client, config.vector_store)
-vector_store_id = manager.get_or_create_vector_store()
-model = config.openai.model
-
-file_search_agent = Agent(
-    name="file_search_agent",
-    instructions=INSTRUCTIONS,
-    tools=[FileSearchTool(vector_store_ids=[vector_store_id])],
-    model=model,
-    model_settings=ModelSettings(tool_choice="required"),
-) 
-=======
     """You are a research assistant. 
     
     Given a search topic, you search through vectorized files and produce a COMPREHENSIVE summary of the results. 
@@ -166,5 +140,4 @@
         output_type=FileSearchResult,   
     )
 
-    return file_search_agent    
->>>>>>> 3524ff7d
+    return file_search_agent    