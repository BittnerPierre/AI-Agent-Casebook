--- conflicted
+++ resolved
@@ -33,18 +33,13 @@
         output_base = os.path.join("output", course_id)
         cleaned_dir = os.path.join(output_base, "cleaned_transcripts")
         metadata_dir = os.path.join(output_base, "metadata")
-<<<<<<< HEAD
         
         # Create output directories via MCP (fallback to local for now)
         await self._ensure_directories_exist(mcp_server, [cleaned_dir, metadata_dir])
 
         # List raw transcript files via MCP
         modules = await self._list_transcript_files(mcp_server, transcripts_dir)
-=======
-        os.makedirs(cleaned_dir, exist_ok=True)
-        os.makedirs(metadata_dir, exist_ok=True)
-        # Process transcript modules
->>>>>>> 9a9a5409
+
         metadata_list = []
         for module_info in modules:
             if is_single_file:
@@ -62,21 +57,12 @@
             if await self._file_exists(mcp_server, cleaned_path) and not self.overwrite:
                 self.console.log(f"Skipping existing cleaned transcript: {cleaned_path}")
                 # Read existing cleaned transcript for metadata extraction
-<<<<<<< HEAD
                 cleaned = await self._read_file(mcp_server, cleaned_path)
             else:
                 self.console.log(f"Preprocessing transcript: {module_file}")
                 cleaned = await preprocess_transcript(module_file, mcp_server)
                 await self._write_file(mcp_server, cleaned_path, cleaned)
-=======
-                with open(cleaned_path, "r", encoding="utf-8") as f:
-                    cleaned = f.read()
-            else:
-                self.console.log(f"Preprocessing transcript: {module_file}")
-                cleaned = await preprocess_transcript(module_path, mcp_server)
-                with open(cleaned_path, "w", encoding="utf-8") as f:
-                    f.write(cleaned)
->>>>>>> 9a9a5409
+
 
             # Extract metadata (summary, keywords, tags)
             self.console.log(f"Extracting metadata for: {module_id}.md")
@@ -97,7 +83,6 @@
         if await self._file_exists(mcp_server, index_path) and not self.overwrite:
             self.console.log(f"Skipping existing index file: {index_path}")
         else:
-<<<<<<< HEAD
             index_content = json.dumps(index, indent=2)
             await self._write_file(mcp_server, index_path, index_content)
             self.console.log(f"Wrote index: {index_path}")
@@ -153,10 +138,6 @@
         except Exception as e:
             self.console.log(f"Error writing file {file_path}: {e}")
             raise
-=======
-            with open(index_path, "w", encoding="utf-8") as f:
-                json.dump(index, f, indent=2)
-            self.console.log(f"Wrote index: {index_path}")
 
     def _process_single_file_course(self, course_path: str) -> tuple[str, str, list[dict], str]:
         """Process a single .txt file course."""
@@ -205,4 +186,3 @@
             
         self.console.log(f"Processing multi-module course: {course_title} ({len(modules)} modules)")
         return course_id, course_title, modules, transcripts_dir
->>>>>>> 9a9a5409
